--- conflicted
+++ resolved
@@ -717,7 +717,6 @@
         return llm_judge.score(question, pred, correct_answer)
 
     eval_tuples = []
-<<<<<<< HEAD
     if not args.use_stored_eval_tuples:
         for test_batch in enumerate(tqdm(test_loader, desc="Testing")):
             new_qs = []
@@ -742,23 +741,6 @@
         eval_tuples = _get_stored_tuples()
 
     scores = []
-=======
-    for test_batch in tqdm(test_loader, desc="Testing"):
-        new_qs = []
-        raw_qs = test_batch["question"]
-        for i, q in enumerate(test_batch["question"]):
-            # insert VectorRAG context
-            new_qs.append(
-                prompt_template.format(
-                    question=q, context="\n".join(test_batch.text_context[i])))
-        test_batch.question = new_qs
-        if args.skip_graph_rag:
-            test_batch.desc = ""
-        preds = (inference_step(model, test_batch,
-                                max_out_tokens=max_chars_in_train_answer))
-        for question, pred, label in zip(raw_qs, preds, test_batch.label):
-            eval_tuples.append((question, pred, label))
->>>>>>> c32f0de3
     for question, pred, label in tqdm(eval_tuples, desc="Eval"):
         scores.append(eval(question, pred, label))
 

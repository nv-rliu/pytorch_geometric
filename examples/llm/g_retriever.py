--- conflicted
+++ resolved
@@ -160,12 +160,8 @@
         )
 
 
-<<<<<<< HEAD
-def inference_step(model, batch, model_save_name="gnn+llm", max_out_tokens=None):
-=======
 def inference_step(model, batch, model_save_name="gnn+llm",
                    max_out_tokens=128):
->>>>>>> 36bb7b61
     """Performs inference on a given batch of data using the provided model.
 
     Args:
@@ -186,11 +182,7 @@
     else:  # (GNN+LLM)
         return model.inference(batch.question, batch.x, batch.edge_index,
                                batch.batch, batch.edge_attr, batch.desc,
-<<<<<<< HEAD
-                               max_out_tokens)
-=======
                                max_out_tokens=max_out_tokens)
->>>>>>> 36bb7b61
 
 
 def adjust_learning_rate(param_group: dict, LR: float, epoch: int,

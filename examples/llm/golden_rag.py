--- conflicted
+++ resolved
@@ -144,7 +144,6 @@
         # insert VectorRAG context
         doc_path = Path(args.dataset) / "corpus" / test_batch.context_doc
         with open(doc_path) as f:
-<<<<<<< HEAD
             context = f.read()
             q_with_context = prompt_template.format(
                 question=test_batch.question,
@@ -155,19 +154,6 @@
         # TODO: please check if this makes sense
         preds = (model.inference(question=q_no_context,
                                  context=context,
-=======
-            contents = f.read()
-            new_qs.append(
-                prompt_template.format(question=test_batch.question,
-                                       context=contents))
-
-        # NOTE: this includes contexts. use = raw_qs to test without context
-        test_batch.question = new_qs
-
-        # LLM generator inference step
-        # TODO: please check if this makes sense. context i believe is left blank in txt2kg_rag
-        preds = (model.inference(question=test_batch.question, context="",
->>>>>>> 5be34c86
                                  max_tokens=max_chars_in_train_answer))
 
         for question, pred, label in zip(q_no_context, preds, test_batch.label):
